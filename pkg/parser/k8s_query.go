package parser

import (
	"context"
	"encoding/json"
	"fmt"
	"reflect"
	"regexp"
	"slices"
	"sort"
	"strconv"
	"strings"

	"github.com/AvitalTamir/jsonpath"
	metav1 "k8s.io/apimachinery/pkg/apis/meta/v1"
	unstructured "k8s.io/apimachinery/pkg/apis/meta/v1/unstructured"
	schema "k8s.io/apimachinery/pkg/runtime/schema"
	"k8s.io/apimachinery/pkg/types"
)

type Node struct {
	Id        string
	Kind      string
	Name      string
	Namespace string
}

type Edge struct {
	From string
	To   string
	Type string
}

type Graph struct {
	Nodes []Node
	Edges []Edge
}

type QueryResult struct {
	Data  map[string]interface{}
	Graph Graph
}

var resultCache = make(map[string]interface{})
var resultMap = make(map[string]interface{})

func (q *QueryExecutor) Execute(ast *Expression, namespace string) (QueryResult, error) {
	if AllNamespaces {
		Namespace = ""
		AllNamespaces = false // to reset value
	} else if namespace != "" {
		Namespace = namespace
	}
	results := &QueryResult{
		Data: make(map[string]interface{}),
		Graph: Graph{
			Nodes: []Node{},
			Edges: []Edge{},
		},
	}
	// Iterate over the clauses in the AST.
	for _, clause := range ast.Clauses {
		switch c := clause.(type) {
		case *MatchClause:
			var filteringOccurred bool
			filteredResults := make(map[string][]map[string]interface{})

			for i := 0; i < len(c.Relationships)*2; i++ {
				filteringOccurred = false
				for _, rel := range c.Relationships {
					filtered, err := q.processRelationship(rel, c, results, filteredResults)
					if err != nil {
						return *results, err
					}
					filteringOccurred = filteringOccurred || filtered
				}
				if !filteringOccurred {
					break
				}
				// Update resultMap with filtered results for the next pass
				for k, v := range filteredResults {
					resultMap[k] = v
				}
			}

			// Process nodes
			err := q.processNodes(c, results)
			if err != nil {
				return *results, err
			}

		case *SetClause:
			for _, kvp := range c.KeyValuePairs {
				resultMapKey := strings.Split(kvp.Key, ".")[0]
				path := []string{}
				parts := strings.Split(kvp.Key, ".")
				for i := 1; i < len(parts); i++ {
					if i > 1 && strings.HasSuffix(parts[i-1], "\\") {
						// Combine this part with the previous one, removing the backslash
						path[len(path)-1] = path[len(path)-1][:len(path[len(path)-1])-1] + "." + strings.ReplaceAll(parts[i], "/", "~1")
					} else {
						path = append(path, strings.ReplaceAll(parts[i], "/", "~1"))
					}
				}

				resources := resultMap[resultMapKey].([]map[string]interface{})
				for _, resource := range resources {
					// Create a single patch that works with the existing structure
					patches := createCompatiblePatch(resource, path, kvp.Value)

					// Marshal the patches to JSON
					patchJSON, err := json.Marshal(patches)
					if err != nil {
						return *results, fmt.Errorf("error marshalling patches: %s", err)
					}

					// Apply the patches to the resource
					err = q.patchK8sResource(resource, patchJSON)
					if err != nil {
						return *results, fmt.Errorf("error patching resource: %s", err)
					}

					// Update the resultMap
					updateResultMap(resource, path, kvp.Value)
				}
			}

		case *DeleteClause:
			// Execute a Kubernetes delete operation based on the DeleteClause.
			for _, nodeId := range c.NodeIds {
				// make sure the identifier is a key in the result map
				if resultMap[nodeId] == nil {
					return *results, fmt.Errorf("node identifier %s not found in result map", nodeId)
				}
				err := q.deleteK8sResources(nodeId)
				if err != nil {
					return *results, fmt.Errorf("error deleting resource >> %s", err)
				}
			}

		case *CreateClause:
			// Same as in Match clauses, we'll first look at relationships, then nodes
			// we'll iterates over the replationships then nodes, and from each we'll extract a spec and create the resource
			// in relationships, we'll need to find the matching node in the nodes list, we'll then construct the spec from the node properties and from the relevant part of the spec that's defined in the relationship
			// in nodes, we'll just construct the spec from the node properties

			// Iterate over the relationships in the create clause.
			// Process Relationships
			for idx, rel := range c.Relationships {
				// Determine which (if any) of the nodes in the relationship have already been fetched in a match clause, and which are new creations
				var node *NodePattern
				var foreignNode *NodePattern

				// If both nodes exist in the match clause, error out
				if resultMap[rel.LeftNode.ResourceProperties.Name] != nil && resultMap[rel.RightNode.ResourceProperties.Name] != nil {
					return *results, fmt.Errorf("both nodes '%v', '%v' of relationship in create clause already exist", rel.LeftNode.ResourceProperties.Name, rel.RightNode.ResourceProperties.Name)
				}

				// TODO: create both nodes and determine the spec from the relationship instead of this:
				// If neither node exists in the match clause, error out
				if resultMap[rel.LeftNode.ResourceProperties.Name] == nil && resultMap[rel.RightNode.ResourceProperties.Name] == nil {
					return *results, fmt.Errorf("not yet supported: neither node '%s', '%s' of relationship in create clause already exist", rel.LeftNode.ResourceProperties.Name, rel.RightNode.ResourceProperties.Name)
				}

				// find out whice node exists in the match clause, then use it to construct the spec according to the relationship
				if resultMap[rel.LeftNode.ResourceProperties.Name] == nil {
					node = rel.LeftNode
					foreignNode = rel.RightNode
				} else {
					node = rel.RightNode
					foreignNode = rel.LeftNode
				}

				// The foreign node is currently only a name reference, we'll need to find the matching node in the result map
				foreignNode.ResourceProperties.Kind = resultMap[foreignNode.ResourceProperties.Name].([]map[string]interface{})[0]["kind"].(string)

				var relType RelationshipType
				targetGVR, err := FindGVR(q.Clientset, node.ResourceProperties.Kind)
				if err != nil {
					return *results, fmt.Errorf("error finding API resource >> %s", err)

				}
				foreignGVR, err := FindGVR(q.Clientset, foreignNode.ResourceProperties.Kind)
				if err != nil {
					return *results, fmt.Errorf("error finding API resource >> %s", err)
				}

				for _, resourceRelationship := range relationshipRules {
					if (strings.EqualFold(targetGVR.Resource, resourceRelationship.KindA) && strings.EqualFold(foreignGVR.Resource, resourceRelationship.KindB)) ||
						(strings.EqualFold(foreignGVR.Resource, resourceRelationship.KindA) && strings.EqualFold(targetGVR.Resource, resourceRelationship.KindB)) {
						relType = resourceRelationship.Relationship
					}
				}

				if relType == "" {
					// no relationship type found, error out
					return *results, fmt.Errorf("relationship type not found between %s and %s", targetGVR.Resource, foreignGVR.Resource)
				}

				rule, err := findRuleByRelationshipType(relType)
				if err != nil {
					return *results, fmt.Errorf("error determining relationship type >> %s", err)
				}

				// Now according to which is the node that needs to be created, we'll construct the spec from the node properties and from the relevant part of the spec that's defined in the relationship
				// If the node to be created matches KindA in the relationship, then it's spec's nested structure described in the jsonPath in FieldA will have the value of the other node's FieldB
				// If the node to be created matches KindB in the relationship, then it's spec's nested structure described in the jsonPath in FieldB will have the value of the other node's FieldA
				// If the node to be created matches neither KindA nor KindB in the relationship, then error out
				var criteriaField string
				var foreignCriteriaField string
				var defaultPropFields []string
				var foreignDefaultPropFields []string

				if rule.KindA == targetGVR.Resource {
					criteriaField = rule.MatchCriteria[0].FieldA
					foreignCriteriaField = rule.MatchCriteria[0].FieldB

					// for each default prop, push into defaultProps and foreignDefaultProps
					for _, prop := range rule.MatchCriteria[0].DefaultProps {
						defaultPropFields = append(defaultPropFields, prop.FieldA)
						foreignDefaultPropFields = append(foreignDefaultPropFields, prop.FieldB)
					}

				} else if rule.KindA == foreignGVR.Resource {
					criteriaField = rule.MatchCriteria[0].FieldB
					foreignCriteriaField = rule.MatchCriteria[0].FieldA

					// for each default prop, push into defaultProps and foreignDefaultProps
					for _, prop := range rule.MatchCriteria[0].DefaultProps {
						defaultPropFields = append(defaultPropFields, prop.FieldB)
						foreignDefaultPropFields = append(foreignDefaultPropFields, prop.FieldA)
					}
				} else {
					// error out
					return *results, fmt.Errorf("relationship rule not found for %s and %s - This code path should be invalid, likely problem with rule definitions", targetGVR.Resource, foreignGVR.Resource)
				}

				var resourceTemplate map[string]interface{}
				if node.ResourceProperties.JsonData != "" {
					err = json.Unmarshal([]byte(node.ResourceProperties.JsonData), &resourceTemplate)
					if err != nil {
						fmt.Println("Error unmarshalling node JsonData: ", err)
						return *results, err
					}
				} else {
					resourceTemplate = make(map[string]interface{})
				}

				// loop over the resources array in the resultMap for the foreign node and create the resource
				for _, foreignResource := range resultMap[foreignNode.ResourceProperties.Name].([]map[string]interface{}) {
					var name string
					foreignSpec := resultMap[foreignNode.ResourceProperties.Name].([]map[string]interface{})[idx]

					fields := append([]string{criteriaField}, defaultPropFields...)
					foreignFields := append([]string{foreignCriteriaField}, foreignDefaultPropFields...)

					for i, jsonpath := range fields {
						var value interface{}
						if foreignFields[i] != "" {
							foreignPath := strings.Split(strings.TrimPrefix(foreignFields[i], "$."), ".")

							// Drill down to create nested map structure
							currentForeignPart := foreignSpec
							for _, part := range foreignPath {
								if currentForeignPart[part] == nil {
									// no default in foreign node, assign the relationship default if exists
									value = rule.MatchCriteria[0].DefaultProps[i-1].Default
									break
								}
								// if this is the last part, assign the value
								if part == foreignPath[len(foreignPath)-1] {
									value = currentForeignPart[part]
									break
								}
								// recurse into the path in the foreignSpec if not an array
								if _, ok := currentForeignPart[part].([]interface{}); !ok {
									currentForeignPart = currentForeignPart[part].(map[string]interface{})
								} else if strings.HasSuffix(part, "[]") {
									part = strings.TrimSuffix(part, "[]")
									// create the first element in an array
									currentForeignPart[part] = []interface{}{}
									currentForeignPart = currentForeignPart[part].([]interface{})[idx].(map[string]interface{})
								}
							}
						} else {
							// no default in foreign node, assign the relationship default if exists
							value = rule.MatchCriteria[0].DefaultProps[i-1].Default
						}
						// assign the value of the right node's FieldB to the left node's FieldA
						// iterate over fieldB after splitting it on dot (make sure to remove the '$.' if they exist in the jsonPath)
						// create the nested structure in the spec if it doesn't exist
						// assign the value to the last part of the jsonPath

						if value != nil && value != "" {
							targetField := strings.TrimPrefix(jsonpath, "$.")
							path := strings.Split(targetField, ".")
							currentPart := resourceTemplate
							for j, part := range path {
								if j == len(path)-1 {
									// Last part: assign the result
									currentPart[part] = value
								} else {
									// Intermediate parts: create nested maps
									if currentPart[part] == nil && currentPart[strings.TrimSuffix(part, "[]")] == nil {
										// if part ends with '[]', create an array and recurse into the first element
										if strings.HasSuffix(part, "[]") {
											part = strings.TrimSuffix(part, "[]")
											currentPart[part] = []interface{}{}
											currentPart[part] = append(currentPart[part].([]interface{}), make(map[string]interface{}))
											currentPart = currentPart[part].([]interface{})[idx].(map[string]interface{})
										} else {
											currentPart[part] = make(map[string]interface{})
											currentPart = currentPart[part].(map[string]interface{})
										}
									} else {
										if strings.HasSuffix(part, "[]") {
											part = strings.TrimSuffix(part, "[]")
											// if the part is an array, recurse into the first element
											currentPart = currentPart[part].([]interface{})[idx].(map[string]interface{})
										} else {
											currentPart = currentPart[part].(map[string]interface{})
										}
									}
								}
							}
						}
					}

					name = getTargetK8sResourceName(resourceTemplate, node.ResourceProperties.Name, foreignResource["metadata"].(map[string]interface{})["name"].(string))
					err = q.createK8sResource(node, resourceTemplate, name)
					if err != nil {
						return *results, fmt.Errorf("error creating resource >> %s", err)
					}
				}
			}
			// Iterate over the nodes in the create clause.
			for _, node := range c.Nodes {
				// check if node exists in a relationship in the clause, if so, ignore it
				ignoreNode := false
				for _, rel := range c.Relationships {
					if node.ResourceProperties.Name == rel.LeftNode.ResourceProperties.Name || node.ResourceProperties.Name == rel.RightNode.ResourceProperties.Name {
						ignoreNode = true
						break
					}
				}

				if !ignoreNode {
					// check if the node has already been fetched, if so, error out
					if resultMap[node.ResourceProperties.Name] != nil {
						return *results, fmt.Errorf("can't create: node '%s' already exists in match clause", node.ResourceProperties.Name)
					}

					// unmarsall the node JsonData into a map
					var resourceTemplate map[string]interface{}
					err := json.Unmarshal([]byte(node.ResourceProperties.JsonData), &resourceTemplate)
					if err != nil {
						fmt.Println("Error unmarshalling node JsonData: ", err)
						return *results, err
					}

					name := getTargetK8sResourceName(resourceTemplate, node.ResourceProperties.Name, "")
					// create the resource
					err = q.createK8sResource(node, resourceTemplate, name)
					if err != nil {
						return *results, fmt.Errorf("error creating resource >> %s", err)
					}
				}
			}

		case *ReturnClause:
			nodeIds := []string{}
			for _, item := range c.Items {
				// generate a unique list of nodeIds
				nodeId := strings.Split(item.JsonPath, ".")[0]
				if !slices.Contains(nodeIds, nodeId) {
					nodeIds = append(nodeIds, nodeId)
				}
			}

			// Add a "name" property to each node
			for _, nodeId := range nodeIds {
				metadataNamePath := strings.Join([]string{nodeId, "metadata.name"}, ".")
				c.Items = append(c.Items, &ReturnItem{JsonPath: metadataNamePath, Alias: "name"})
			}

			for _, item := range c.Items {
				nodeId := strings.Split(item.JsonPath, ".")[0]
				if resultMap[nodeId] == nil {
					return *results, fmt.Errorf("node identifier %s not found in return clause", nodeId)
				}

				pathParts := strings.Split(item.JsonPath, ".")[1:]
				pathStr := "$." + strings.Join(pathParts, ".")

				if pathStr == "$." {
					pathStr = "$"
				}

				if results.Data[nodeId] == nil {
					results.Data[nodeId] = []interface{}{}
				}
				var aggregateResult interface{}

				for idx, resource := range resultMap[nodeId].([]map[string]interface{}) {
					// Ensure that the results.Data[nodeId] slice has enough elements to store the current resource.
					// If the current index (idx) is beyond the current length of the slice,
					// append a new empty map to the slice to accommodate the new data.
					if len(results.Data[nodeId].([]interface{})) <= idx {
						results.Data[nodeId] = append(results.Data[nodeId].([]interface{}), make(map[string]interface{}))
					}
					currentMap := results.Data[nodeId].([]interface{})[idx].(map[string]interface{})

					result, err := jsonpath.JsonPathLookup(resource, pathStr)
					if err != nil {
						logDebug("Path not found:", item.JsonPath)
						result = nil
					}

					switch strings.ToUpper(item.Aggregate) {
					case "COUNT":
						if aggregateResult == nil {
							aggregateResult = 0
						}
						aggregateResult = aggregateResult.(int) + 1
					case "SUM":
						if result != nil {
							if aggregateResult == nil {
								aggregateResult = reflect.ValueOf(result).Interface()
							} else {
								v1 := reflect.ValueOf(aggregateResult)
								v2 := reflect.ValueOf(result)
								v1 = reflect.ValueOf(v1.Interface()).Convert(v1.Type())
								if v1.Kind() == reflect.Ptr {
									v1 = v1.Elem()
								}
								if v2.Kind() == reflect.Ptr {
									v2 = v2.Elem()
								}

								isCPUResource := strings.Contains(pathStr, "resources.limits.cpu") || strings.Contains(pathStr, "resources.requests.cpu")
								isMemoryResource := strings.Contains(pathStr, "resources.limits.memory") || strings.Contains(pathStr, "resources.requests.memory")

								switch v1.Kind() {
								case reflect.Int, reflect.Int8, reflect.Int16, reflect.Int32, reflect.Int64:
									aggregateResult = v1.Int() + v2.Int()
								case reflect.Uint, reflect.Uint8, reflect.Uint16, reflect.Uint32, reflect.Uint64:
									aggregateResult = v1.Uint() + v2.Uint()
								case reflect.Float32, reflect.Float64:
									aggregateResult = v1.Float() + v2.Float()
								case reflect.String:
									if isCPUResource {
										v1Cpu, err := convertToMilliCPU(v1.String())
										if err != nil {
											return *results, fmt.Errorf("Error processing cpu resources value: %v", err)
										}
										v2Cpu, err := convertToMilliCPU(v2.String())
										if err != nil {
											return *results, fmt.Errorf("Error processing cpu resources value: %v", err)
										}

										aggregateResult = convertMilliCPUToStandard(v1Cpu + v2Cpu)
									} else if isMemoryResource {
										v1Mem, err := convertMemoryToBytes(v1.String())
										if err != nil {
											return *results, fmt.Errorf("Error processing memory resources value: %v", err)
										}
										v2Mem, err := convertMemoryToBytes(v2.String())
										if err != nil {
											return *results, fmt.Errorf("Error processing memory resources value: %v", err)
										}

										aggregateResult = convertBytesToMemory(v1Mem + v2Mem)
									}
								case reflect.Slice:
									v1Strs, err := convertToStringSlice(v1)
									if err != nil {
										return *results, fmt.Errorf("error converting v1 to string slice: %v", err)
									}

									v2Strs, err := convertToStringSlice(v2)
									if err != nil {
										return *results, fmt.Errorf("error converting v2 to string slice: %v", err)
									}

									if isCPUResource {
										v1CpuSum, err := sumMilliCPU(v1Strs)
										if err != nil {
											return *results, fmt.Errorf("error processing v1 cpu value: %v", err)
										}

										v2CpuSum, err := sumMilliCPU(v2Strs)
										if err != nil {
											return *results, fmt.Errorf("error processing v2 cpu value: %v", err)
										}

										aggregateResult = []string{convertMilliCPUToStandard(v1CpuSum + v2CpuSum)}
									} else if isMemoryResource {
										v1MemSum, err := sumMemoryBytes(v1Strs)
										if err != nil {
											return *results, fmt.Errorf("error processing v1 memory value: %v", err)
										}

										v2MemSum, err := sumMemoryBytes(v2Strs)
										if err != nil {
											return *results, fmt.Errorf("error processing v2 memory value: %v", err)
										}

										aggregateResult = []string{convertBytesToMemory(v1MemSum + v2MemSum)}
									}
								default:
									// Handle unsupported types or error out
									return *results, fmt.Errorf("unsupported type for SUM: %v", v1.Kind())
								}
							}
						}
					}

					if item.Aggregate == "" {
						key := item.Alias
						if key == "" {
							if len(pathParts) == 1 {
								key = pathParts[0]
							} else if len(pathParts) > 1 {
								nestedMap := currentMap
								for i := 0; i < len(pathParts)-1; i++ {
									if _, exists := nestedMap[pathParts[i]]; !exists {
										nestedMap[pathParts[i]] = make(map[string]interface{})
									}
									nestedMap = nestedMap[pathParts[i]].(map[string]interface{})
								}
								nestedMap[pathParts[len(pathParts)-1]] = result
								continue
							} else {
								key = "$"
							}
						}
						currentMap[key] = result
					}
				}
				if item.Aggregate != "" {
					if results.Data["aggregate"] == nil {
						results.Data["aggregate"] = make(map[string]interface{})
					}
					aggregateMap := results.Data["aggregate"].(map[string]interface{})

					key := item.Alias
					if key == "" {
						key = strings.ToLower(item.Aggregate) + ":" + nodeId + "." + strings.Replace(pathStr, "$.", "", 1)
					}

					if slice, ok := aggregateResult.([]interface{}); ok && len(slice) == 0 {
						aggregateResult = nil
					} else if strSlice, ok := aggregateResult.([]string); ok && len(strSlice) == 1 {
						aggregateResult = strSlice[0]
					}
					aggregateMap[key] = aggregateResult
				}
			}

		default:
			return *results, fmt.Errorf("unknown clause type: %T", c)
		}
	}
	// build the graph
	q.buildGraph(results)

	// clear the result cache and result map
	resultCache = make(map[string]interface{})
	resultMap = make(map[string]interface{})
	return *results, nil
}

func (q *QueryExecutor) processRelationship(rel *Relationship, c *MatchClause, results *QueryResult, filteredResults map[string][]map[string]interface{}) (bool, error) {
	logDebug(fmt.Sprintf("Processing relationship: %+v\n", rel))

	// Determine relationship type and fetch related resources
	var relType RelationshipType
	if rel.LeftNode.ResourceProperties.Kind == "" || rel.RightNode.ResourceProperties.Kind == "" {
		// error out
		return false, fmt.Errorf("must specify kind for all nodes in match clause")
	}
	leftKind, err := FindGVR(q.Clientset, rel.LeftNode.ResourceProperties.Kind)
	if err != nil {
		return false, fmt.Errorf("error finding API resource >> %s", err)
	}
	rightKind, err := FindGVR(q.Clientset, rel.RightNode.ResourceProperties.Kind)
	if err != nil {
		return false, fmt.Errorf("error finding API resource >> %s", err)
	}

	if rightKind.Resource == "namespaces" || leftKind.Resource == "namespaces" {
		relType = NamespaceHasResource
	}

	if relType == "" {
		for _, resourceRelationship := range relationshipRules {
			if (strings.EqualFold(leftKind.Resource, resourceRelationship.KindA) && strings.EqualFold(rightKind.Resource, resourceRelationship.KindB)) ||
				(strings.EqualFold(rightKind.Resource, resourceRelationship.KindA) && strings.EqualFold(leftKind.Resource, resourceRelationship.KindB)) {
				relType = resourceRelationship.Relationship
			}
		}
	}

	if relType == "" {
		// no relationship type found, error out
		return false, fmt.Errorf("relationship type not found between %s and %s", leftKind, rightKind)
	}

	rule, err := findRuleByRelationshipType(relType)
	if err != nil {
		return false, fmt.Errorf("error determining relationship type >> %s", err)
	}

	// Fetch and process related resources
	for _, node := range c.Nodes {
		if node.ResourceProperties.Name == rel.LeftNode.ResourceProperties.Name || node.ResourceProperties.Name == rel.RightNode.ResourceProperties.Name {
			if results.Data[node.ResourceProperties.Name] == nil {
				err := getNodeResources(node, q, c.ExtraFilters)
				if err != nil {
					return false, err
				}
			}
		}
	}

	var resourcesA, resourcesB []map[string]interface{}
	var filteredDirection Direction

	if rule.KindA == rightKind.Resource {
		resourcesA = getResourcesFromMap(filteredResults, rel.RightNode.ResourceProperties.Name)
		resourcesB = getResourcesFromMap(filteredResults, rel.LeftNode.ResourceProperties.Name)
		filteredDirection = Left
	} else if rule.KindA == leftKind.Resource {
		resourcesA = getResourcesFromMap(filteredResults, rel.LeftNode.ResourceProperties.Name)
		resourcesB = getResourcesFromMap(filteredResults, rel.RightNode.ResourceProperties.Name)
		filteredDirection = Right
	} else {
		return false, fmt.Errorf("relationship rule not found for %s and %s - This code path should be invalid, likely problem with rule definitions", rel.LeftNode.ResourceProperties.Kind, rel.RightNode.ResourceProperties.Kind)
	}

	matchedResources := applyRelationshipRule(resourcesA, resourcesB, rule, filteredDirection)

	filteredA := len(matchedResources["right"].([]map[string]interface{})) < len(resourcesA)
	filteredB := len(matchedResources["left"].([]map[string]interface{})) < len(resourcesB)

	filteredResults[rel.RightNode.ResourceProperties.Name] = matchedResources["right"].([]map[string]interface{})
	filteredResults[rel.LeftNode.ResourceProperties.Name] = matchedResources["left"].([]map[string]interface{})

	// if resultMap[rel.RightNode.ResourceProperties.Name] already contains items, we need to check which has a smaller number of items, and use the smaller of the two lists
	// this is to ensure that we don't end up with unflitered items which should have been filtered out in the relationship rule application
	if resultMap[rel.RightNode.ResourceProperties.Name] != nil {
		if len(resultMap[rel.RightNode.ResourceProperties.Name].([]map[string]interface{})) > len(matchedResources["right"].([]map[string]interface{})) {
			resultMap[rel.RightNode.ResourceProperties.Name] = matchedResources["right"]
		}
	} else {
		resultMap[rel.RightNode.ResourceProperties.Name] = matchedResources["right"]
	}
	if resultMap[rel.LeftNode.ResourceProperties.Name] != nil {
		if len(resultMap[rel.LeftNode.ResourceProperties.Name].([]map[string]interface{})) > len(matchedResources["left"].([]map[string]interface{})) {
			resultMap[rel.LeftNode.ResourceProperties.Name] = matchedResources["left"]
		}
	} else {
		resultMap[rel.LeftNode.ResourceProperties.Name] = matchedResources["left"]
	}

	logDebug(fmt.Sprintf("Matched resources: %+v\n", matchedResources))

	if rightResources, ok := matchedResources["right"].([]map[string]interface{}); ok && len(rightResources) > 0 {
		for idx, rightResource := range rightResources {
			if metadata, ok := rightResource["metadata"].(map[string]interface{}); ok {
				if name, ok := metadata["name"].(string); ok {
					node := Node{
						Id:   rel.RightNode.ResourceProperties.Name,
						Kind: resultMap[rel.RightNode.ResourceProperties.Name].([]map[string]interface{})[idx]["kind"].(string),
						Name: name,
					}
					if node.Kind != "Namespace" {
						node.Namespace = getNamespaceName(metadata)
					}
					results.Graph.Nodes = append(results.Graph.Nodes, node)
				}
			}
		}
	}

	if leftResources, ok := matchedResources["left"].([]map[string]interface{}); ok && len(leftResources) > 0 {
		for idx, leftResource := range leftResources {
			if metadata, ok := leftResource["metadata"].(map[string]interface{}); ok {
				if name, ok := metadata["name"].(string); ok {
					node := Node{
						Id:   rel.LeftNode.ResourceProperties.Name,
						Kind: resultMap[rel.LeftNode.ResourceProperties.Name].([]map[string]interface{})[idx]["kind"].(string),
						Name: name,
					}
					if node.Kind != "Namespace" {
						node.Namespace = getNamespaceName(metadata)
					}
					results.Graph.Nodes = append(results.Graph.Nodes, node)
				}
			}
		}
	}

	// Only add edge if both nodes exist
	if len(matchedResources["right"].([]map[string]interface{})) > 0 && len(matchedResources["left"].([]map[string]interface{})) > 0 {
		rightNodeResources := resultMap[rel.RightNode.ResourceProperties.Name].([]map[string]interface{})
		leftNodeResources := resultMap[rel.LeftNode.ResourceProperties.Name].([]map[string]interface{})

		for _, rightNodeResource := range rightNodeResources {
			rightNodeId := fmt.Sprintf("%s/%s", rightNodeResource["kind"].(string), rightNodeResource["metadata"].(map[string]interface{})["name"].(string))
			for _, leftNodeResource := range leftNodeResources {
				leftNodeId := fmt.Sprintf("%s/%s", leftNodeResource["kind"].(string), leftNodeResource["metadata"].(map[string]interface{})["name"].(string))

				// apply the relationship rule to the two nodes
				// asign into resourceA and resourceB the right and left node resources by the rule kinds
				var resourceA []map[string]interface{}
				var resourceB []map[string]interface{}
				if rightKind.Resource == rule.KindA {
					resourceA = []map[string]interface{}{rightNodeResource}
					resourceB = []map[string]interface{}{leftNodeResource}
				} else if leftKind.Resource == rule.KindA {
					resourceA = []map[string]interface{}{leftNodeResource}
					resourceB = []map[string]interface{}{rightNodeResource}
				}
				matchedResources := applyRelationshipRule(resourceA, resourceB, rule, filteredDirection)
				if len(matchedResources["right"].([]map[string]interface{})) == 0 || len(matchedResources["left"].([]map[string]interface{})) == 0 {
					continue
				}
				results.Graph.Edges = append(results.Graph.Edges, Edge{
					From: rightNodeId,
					To:   leftNodeId,
					Type: string(relType),
				})
			}
		}
	}

	return filteredA || filteredB, nil
}

func getResourcesFromMap(filteredResults map[string][]map[string]interface{}, key string) []map[string]interface{} {
	if filtered, ok := filteredResults[key]; ok {
		return filtered
	}
	if resources, ok := resultMap[key].([]map[string]interface{}); ok {
		return resources
	}
	return nil
}

func (q *QueryExecutor) processNodes(c *MatchClause, results *QueryResult) error {
	for _, node := range c.Nodes {
		if node.ResourceProperties.Kind == "" {
			// error out
			return fmt.Errorf("must specify kind for all nodes in match clause")
		}
		debugLog("Node pattern found. Name:", node.ResourceProperties.Name, "Kind:", node.ResourceProperties.Kind)
		// check if the node has already been fetched
		if resultCache[q.resourcePropertyName(node)] == nil {
			err := getNodeResources(node, q, c.ExtraFilters)
			if err != nil {
				return fmt.Errorf("error getting node resources >> %s", err)
			}
			resources := resultMap[node.ResourceProperties.Name].([]map[string]interface{})
			for _, resource := range resources {
				metadata, ok := resource["metadata"].(map[string]interface{})
				if !ok {
					continue
				}
				node := Node{
					Id:   node.ResourceProperties.Name,
					Kind: resource["kind"].(string),
					Name: metadata["name"].(string),
				}
				if node.Kind != "Namespace" {
					node.Namespace = getNamespaceName(metadata)
				}
				results.Graph.Nodes = append(results.Graph.Nodes, node)
			}
		} else if resultMap[node.ResourceProperties.Name] == nil {
			resultMap[node.ResourceProperties.Name] = resultCache[q.resourcePropertyName(node)]
		}
	}
	return nil
}

func (q *QueryExecutor) buildGraph(result *QueryResult) {
	logDebug(fmt.Sprintln("Building graph"))
	logDebug(fmt.Sprintf("result.Data: %+v\n", result.Data))
	logDebug(fmt.Sprintf("Initial result.Graph.Edges: %+v\n", result.Graph.Edges))

	nodeMap := make(map[string]bool)
	edgeMap := make(map[string]bool)

	// Process nodes (this part remains the same)
	for key, resources := range result.Data {
		resourcesSlice, ok := resources.([]interface{})
		if !ok || len(resourcesSlice) == 0 {
			continue
		}
		for _, resource := range resourcesSlice {
			resourceMap, ok := resource.(map[string]interface{})
			if !ok {
				continue
			}
			metadata, ok := resourceMap["metadata"].(map[string]interface{})
			if !ok {
				continue
			}
			name, ok := metadata["name"].(string)
			if !ok {
				continue
			}
			kind, ok := resourceMap["kind"].(string)
			if !ok {
				continue
			}
			node := Node{
				Id:   key,
				Kind: kind,
				Name: name,
			}
			if node.Kind != "Namespace" {
				node.Namespace = getNamespaceName(metadata)
			}

			if !nodeMap[node.Id] {
				result.Graph.Nodes = append(result.Graph.Nodes, node)
				nodeMap[node.Id] = true
			}
		}
	}

	// Process edges
	newEdges := []Edge{}
	for _, edge := range result.Graph.Edges {
		edgeKey := fmt.Sprintf("%s-%s-%s", edge.From, edge.To, edge.Type)
		reverseEdgeKey := fmt.Sprintf("%s-%s-%s", edge.To, edge.From, edge.Type)

		if !edgeMap[edgeKey] && !edgeMap[reverseEdgeKey] {
			newEdges = append(newEdges, edge)
			edgeMap[edgeKey] = true
			edgeMap[reverseEdgeKey] = true
		}
	}

	result.Graph.Edges = newEdges
}

func getNamespaceName(metadata map[string]interface{}) string {
	namespace, ok := metadata["namespace"].(string)
	if !ok {
		namespace = "default"
	}
	return namespace
}

func getTargetK8sResourceName(resourceTemplate map[string]interface{}, resourceName string, foreignName string) string {
	// We'll use these in order of preference:
	// 1. The .name or .metadata.name specified in the resource template
	// 2. The name of the kubernetes resource represented by the foreign node
	// 3. The name of the node
	name := ""
	if foreignName != "" {
		name = foreignName
	} else if resourceTemplate["name"] != nil {
		name = resourceTemplate["name"].(string)
	} else if resourceTemplate["metadata"] != nil && resourceTemplate["metadata"].(map[string]interface{})["name"] != nil {
		name = resourceTemplate["metadata"].(map[string]interface{})["name"].(string)
	} else {
		name = resourceName
	}
	return name
}

func (q *QueryExecutor) createK8sResource(node *NodePattern, template map[string]interface{}, name string) error {
	// Look up the resource kind and name in the cache
	gvr, err := FindGVR(q.Clientset, node.ResourceProperties.Kind)
	if err != nil {
		return fmt.Errorf("error finding API resource >> %v", err)
	}
	kind := q.getSingularNameForGVR(gvr)
	if kind == "" {
		return fmt.Errorf("error finding singular name for resource >> %v", err)
	}

	// Construct the resource from the spec
	//resource := make(map[string]interface{})
	resource := template
	resource["apiVersion"] = gvr.GroupVersion().String()
	resource["kind"] = kind
	resource["metadata"] = make(map[string]interface{})
	resource["metadata"].(map[string]interface{})["name"] = name
	resource["metadata"].(map[string]interface{})["namespace"] = Namespace

	// Create the resource
	_, err = q.DynamicClient.Resource(gvr).Namespace(Namespace).Create(context.Background(), &unstructured.Unstructured{Object: resource}, metav1.CreateOptions{})
	if err != nil {
		return err
	}
	fmt.Printf("Created %s/%s\n", gvr.Resource, name)

	return nil
}

func (q *QueryExecutor) getSingularNameForGVR(gvr schema.GroupVersionResource) string {
	// Get the singular name for the resource
	// This is a workaround for the fact that the k8s API doesn't provide a way to get the singular name
	// See
	apiResourceList, err := q.Clientset.DiscoveryClient.ServerPreferredResources()
	if err != nil {
		panic(err.Error())
	}
	for _, resourceGroup := range apiResourceList {
		for _, resource := range resourceGroup.APIResources {
			if resource.Name == gvr.Resource {
				return resource.Kind
			}
		}
	}

	return ""
}

func (q *QueryExecutor) deleteK8sResources(nodeId string) error {
	resources := resultMap[nodeId].([]map[string]interface{})

	for i := range resources {
		// Look up the resource kind and name in the cache
		gvr, err := FindGVR(q.Clientset, resources[i]["kind"].(string))
		if err != nil {
			return fmt.Errorf("error finding API resource >> %v", err)
		}
		resourceName := resultMap[nodeId].([]map[string]interface{})[i]["metadata"].(map[string]interface{})["name"].(string)
		resourceNamespace := resultMap[nodeId].([]map[string]interface{})[i]["metadata"].(map[string]interface{})["namespace"].(string)

		err = q.DynamicClient.Resource(gvr).Namespace(resourceNamespace).Delete(context.Background(), resourceName, metav1.DeleteOptions{})
		if err != nil {
			return fmt.Errorf("error deleting resource >> %v", err)
		}
		fmt.Printf("Deleted %s/%s\n", gvr.Resource, resourceName)
	}

	// remove the resource from the result map
	delete(resultMap, nodeId)
	return nil
}

func getNodeResources(n *NodePattern, q *QueryExecutor, extraFilters []*KeyValuePair) (err error) {
	if n.ResourceProperties.Properties != nil && len(n.ResourceProperties.Properties.PropertyList) > 0 {
		for i, prop := range n.ResourceProperties.Properties.PropertyList {
			if prop.Key == "namespace" || prop.Key == "metadata.namespace" {
				Namespace = prop.Value.(string)
				// Remove the namespace slice from the properties
				n.ResourceProperties.Properties.PropertyList = append(n.ResourceProperties.Properties.PropertyList[:i], n.ResourceProperties.Properties.PropertyList[i+1:]...)
			}
		}
	}

	var fieldSelector string
	var labelSelector string
	var hasNameSelector bool
	var hasLabelSelector bool

	if n.ResourceProperties.Properties != nil {
		for _, prop := range n.ResourceProperties.Properties.PropertyList {
			if prop.Key == "name" || prop.Key == "metadata.name" || prop.Key == `"name"` || prop.Key == `"metadata.name"` {
				fieldSelector += fmt.Sprintf("metadata.name=%s,", prop.Value)
				hasNameSelector = true
			} else {
				hasLabelSelector = true
				labelSelector += fmt.Sprintf("%s=%s,", prop.Key, prop.Value)
			}
		}
		fieldSelector = strings.TrimSuffix(fieldSelector, ",")
		labelSelector = strings.TrimSuffix(labelSelector, ",")
	}
	if hasNameSelector && hasLabelSelector {
		// both name and label selectors are specified, error out
		return fmt.Errorf("the 'name' selector can be used by itself or combined with 'namespace', but not with other label selectors")
	}

	// Check if the resource has already been fetched
	if resultCache[q.resourcePropertyName(n)] == nil {
		// Get the list of resources of the specified kind.
		resultCache[q.resourcePropertyName(n)], err = q.getResources(n.ResourceProperties.Kind, fieldSelector, labelSelector)
		if err != nil {
			fmt.Println("Error marshalling results to JSON: ", err)
			return err
		}
	}

	resultMap[n.ResourceProperties.Name] = resultCache[q.resourcePropertyName(n)]

	// Apply extra filters
	for _, filter := range extraFilters {
		// The first part of the key is the node name
		var resultMapKey string
		dotIndex := strings.Index(filter.Key, ".")
		if dotIndex != -1 {
			resultMapKey = filter.Key[:dotIndex]
		} else {
			resultMapKey = filter.Key
		}
		// Handle escaped dots
		for strings.HasSuffix(resultMapKey, "\\") {
			// remove one backslash
			nextDotIndex := strings.Index(filter.Key[len(resultMapKey)+1:], ".")
			if nextDotIndex == -1 {
				resultMapKey = filter.Key
				break
			}
			resultMapKey = filter.Key[:len(resultMapKey)+1+nextDotIndex]
		}
		if resultMap[resultMapKey] == nil {
			logDebug(fmt.Sprintf("node identifier %s not found in where clause", resultMapKey))
		} else if resultMapKey == n.ResourceProperties.Name {
			// // The rest of the key is the JSONPath
			// path := strings.Join(strings.Split(filter.Key, ".")[1:], ".")
			// // Ensure the JSONPath starts with '$'
			// if !strings.HasPrefix(path, "$") {
			// 	path = "$." + path
			// }
			// Ensure that the JSONPath handles escaped characters
			path := filter.Key
			path = strings.Replace(path, resultMapKey+".", "$.", 1)

			compiledPath, err := jsonpath.Compile(path)
			if err != nil {
				logDebug("Error compiling JSONPath:", path)
				continue
			}

			// we'll iterate on each resource in the resultMap[node.ResourceProperties.Name] and if the resource doesn't match the filter, we'll remove it from the slice
			for j, resource := range resultMap[n.ResourceProperties.Name].([]map[string]interface{}) {
				// Fix compiledPath to handle escaped dots
				compiledPath = fixCompiledPath(compiledPath)
				// Drill down to create nested map structure
				result, err := compiledPath.Lookup(resource)
				if err != nil {
					logDebug("Path not found:", filter.Key)
					// remove the resource from the slice
					resultMap[n.ResourceProperties.Name].([]map[string]interface{})[j] = nil
					continue
				}

				// Convert result and filter.Value to comparable types
				resultValue, filterValue, err := convertToComparableTypes(result, filter.Value)
				if err != nil {
					logDebug(fmt.Sprintf("Error converting types: %v", err))
					continue
				}

				keep := false
				switch filter.Operator {
				case "EQUALS":
					keep = reflect.DeepEqual(resultValue, filterValue)
				case "NOT_EQUALS":
					keep = !reflect.DeepEqual(resultValue, filterValue)
				case "CONTAINS":
					keep = strings.Contains(fmt.Sprintf("%v", resultValue), fmt.Sprintf("%v", filterValue))
<<<<<<< HEAD
				case "REGEX_COMPARE":
					if filterValueStr, ok := filterValue.(string); ok {
						if resultValueStr, ok := resultValue.(string); ok {
							if regex, err := regexp.Compile(filterValueStr); err == nil {
								keep = regex.MatchString(resultValueStr)
							} else {
								logDebug(fmt.Sprintf("Invalid regex: %v", filterValue))
							}
						} else {
							logDebug(fmt.Sprintf("Invalid comparison: %v is not a string", resultValue))
						}
					} else {
						logDebug(fmt.Sprintf("Invalid comparison: %v is not a string", filterValue))
					}
					keep = strings.Contains(fmt.Sprintf("%v", resultValue), fmt.Sprintf("%v", filterValue))
=======
>>>>>>> c03f5156
				case "GREATER_THAN", "LESS_THAN", "GREATER_THAN_EQUALS", "LESS_THAN_EQUALS":
					if resultNum, ok := resultValue.(float64); ok {
						if filterNum, ok := filterValue.(float64); ok {
							keep = compareNumbers(resultNum, filterNum, filter.Operator)
						} else {
							logDebug(fmt.Sprintf("Invalid comparison: %v is not a number", filterValue))
						}
					} else {
						logDebug(fmt.Sprintf("Invalid comparison: %v is not a number", resultValue))
					}
				default:
					logDebug(fmt.Sprintf("Unknown operator: %s", filter.Operator))
				}

				if !keep {
					// remove the resource from the slice
					resultMap[n.ResourceProperties.Name].([]map[string]interface{})[j] = nil
				}
			}

			// remove nil values from the slice
			var filtered []map[string]interface{}
			for _, resource := range resultMap[n.ResourceProperties.Name].([]map[string]interface{}) {
				if resource != nil {
					filtered = append(filtered, resource)
				}
			}

			resultMap[n.ResourceProperties.Name] = filtered
		}
	}

	return nil
}

// This is a lazy fix for the jsonpath library which doesn't handle escaped dots in compiled paths
// Let's patch the jsonpath library to handle this in the future
func fixCompiledPath(compiledPath *jsonpath.Compiled) *jsonpath.Compiled {
	i := 0
	for i < len(compiledPath.Steps) {
		step := compiledPath.Steps[i]
		if strings.HasSuffix(step.Key, "\\") && i+1 < len(compiledPath.Steps) {
			nextStep := compiledPath.Steps[i+1]
			step.Key = step.Key[:len(step.Key)-1] + "." + nextStep.Key
			compiledPath.Steps[i] = step
			compiledPath.Steps = append(compiledPath.Steps[:i+1], compiledPath.Steps[i+2:]...)
		} else {
			i++
		}
	}
	return compiledPath
}

func (q *QueryExecutor) getResources(kind, fieldSelector, labelSelector string) (interface{}, error) {
	list, err := q.getK8sResources(kind, fieldSelector, labelSelector)
	if err != nil {
		fmt.Println("Error getting list of resources: ", err)
		return nil, err
	}
	// merge list into resultCache
	var converted []map[string]interface{}
	for _, u := range list.Items {
		converted = append(converted, u.UnstructuredContent())
	}
	return converted, nil
}

func (q *QueryExecutor) resourcePropertyName(n *NodePattern) string {
	var ns string

	gvr, err := FindGVR(q.Clientset, n.ResourceProperties.Kind)
	if err != nil {
		fmt.Println("Error finding API resource: ", err)
		return ""
	}

	if n.ResourceProperties.Properties == nil {
		return fmt.Sprintf("%s_%s", Namespace, gvr.Resource)
	}
	for _, prop := range n.ResourceProperties.Properties.PropertyList {
		if prop.Key == "namespace" || prop.Key == "metadata.namespace" {
			ns = fmt.Sprint(prop.Value)
		}
	}
	if ns == "" {
		ns = Namespace
	}

	var keyValuePairs []string
	for _, prop := range n.ResourceProperties.Properties.PropertyList {
		// Convert the value to a string regardless of its actual type
		valueStr := fmt.Sprint(prop.Value)
		keyValuePairs = append(keyValuePairs, prop.Key+"_"+valueStr)
	}

	// Sort the key-value pairs to ensure consistency
	sort.Strings(keyValuePairs)

	// Join all key-value pairs with "_"
	joinedPairs := strings.Join(keyValuePairs, "_")

	// Return the formatted string
	return fmt.Sprintf("%s_%s_%s", ns, gvr.Resource, joinedPairs)
}

func convertToComparableTypes(result, filterValue interface{}) (interface{}, interface{}, error) {
	// If both are already the same type, return them as is
	if reflect.TypeOf(result) == reflect.TypeOf(filterValue) {
		return result, filterValue, nil
	}

	// Try to convert both to float64 for numeric comparisons
	resultFloat, resultErr := toFloat64(result)
	filterFloat, filterErr := toFloat64(filterValue)

	if resultErr == nil && filterErr == nil {
		return resultFloat, filterFloat, nil
	}

	// If conversion to float64 failed, convert both to strings
	return fmt.Sprintf("%v", result), fmt.Sprintf("%v", filterValue), nil
}

func toFloat64(v interface{}) (float64, error) {
	switch v := v.(type) {
	case float64:
		return v, nil
	case float32:
		return float64(v), nil
	case int:
		return float64(v), nil
	case int32:
		return float64(v), nil
	case int64:
		return float64(v), nil
	case string:
		return strconv.ParseFloat(v, 64)
	default:
		return 0, fmt.Errorf("cannot convert %v to float64", v)
	}
}

func compareNumbers(a, b float64, operator string) bool {
	switch operator {
	case "GREATER_THAN":
		return a > b
	case "LESS_THAN":
		return a < b
	case "GREATER_THAN_EQUALS":
		return a >= b
	case "LESS_THAN_EQUALS":
		return a <= b
	default:
		return false
	}
}

func createCompatiblePatch(resource map[string]interface{}, path []string, value interface{}) []map[string]interface{} {
	var patches []map[string]interface{}
	currentPath := ""
	current := resource

	for i, segment := range path {
		if currentPath == "" {
			currentPath = "/" + segment
		} else {
			currentPath = currentPath + "/" + segment
		}

		if i == len(path)-1 {
			// This is the final segment, so we set the value
			patches = append(patches, map[string]interface{}{
				"op":    "add",
				"path":  currentPath,
				"value": value,
			})
		} else {
			// Check if this path exists
			if _, exists := getNestedValue(current, []string{segment}); !exists {
				// This is an intermediate segment that doesn't exist, so we ensure it exists
				patches = append(patches, map[string]interface{}{
					"op":    "add",
					"path":  currentPath,
					"value": map[string]interface{}{},
				})
			}
			if next, ok := current[segment].(map[string]interface{}); ok {
				current = next
			} else {
				current[segment] = make(map[string]interface{})
				current = current[segment].(map[string]interface{})
			}
		}
	}

	return patches
}

func getNestedValue(resource map[string]interface{}, path []string) (interface{}, bool) {
	current := resource
	for _, key := range path {
		if next, ok := current[key].(map[string]interface{}); ok {
			current = next
		} else if value, exists := current[key]; exists {
			return value, true
		} else {
			return nil, false
		}
	}
	return current, true
}

func updateResultMap(resource map[string]interface{}, path []string, value interface{}) {
	current := resource
	for i, key := range path {
		if i == len(path)-1 {
			current[key] = value
			return
		}
		if _, ok := current[key]; !ok {
			current[key] = make(map[string]interface{})
		}
		current = current[key].(map[string]interface{})
	}
}

func (q *QueryExecutor) patchK8sResource(resource map[string]interface{}, patchesJSON []byte) error {
	gvr, err := FindGVR(q.Clientset, resource["kind"].(string))
	if err != nil {
		return fmt.Errorf("error finding API resource: %v", err)
	}
	resourceName := resource["metadata"].(map[string]interface{})["name"].(string)
	resourceNamespace := resource["metadata"].(map[string]interface{})["namespace"].(string)

	_, err = q.DynamicClient.Resource(gvr).Namespace(resourceNamespace).Patch(
		context.Background(),
		resourceName,
		types.JSONPatchType,
		patchesJSON,
		metav1.PatchOptions{},
	)
	if err != nil {
		return fmt.Errorf("error patching resource: %v", err)
	}

	return nil
}

// convertToMilliCPU converts a CPU value string to milliCPU (integer format).
// It handles both standard CPU values (e.g., "1", "0.5") and milliCPU values (e.g., "500m").
func convertToMilliCPU(cpu string) (int, error) {
	// Check if the value is in milliCPU format
	if strings.HasSuffix(cpu, "m") {
		// Trim the "m" suffix and convert the remaining string to an integer
		milliCPU, err := strconv.Atoi(strings.TrimSuffix(cpu, "m"))
		if err != nil {
			return 0, fmt.Errorf("invalid milliCPU value: %s", cpu)
		}
		return milliCPU, nil
	}

	// Convert to base unit (milliCPU) if no "m" suffix
	standardCPU, err := strconv.ParseFloat(cpu, 64)
	if err != nil {
		return 0, fmt.Errorf("invalid standard CPU value: %s", cpu)
	}

	return int(standardCPU * 1000), nil
}

// convertMilliCPUToStandard converts a CPU value in milliCPU to the standard notation (integer or float)
// if it's more readable. If it's less than 1000m, it returns the value in milliCPU format.
func convertMilliCPUToStandard(milliCPU int) string {
	// If the value is 1000m or greater, convert to standard CPU notation
	if milliCPU >= 1000 {
		// Convert to standard CPU by dividing by 1000 and check for decimal points
		standardCPU := float64(milliCPU) / 1000.0

		// If the value is a whole number (e.g., 2000m becomes 2), format as an integer
		if standardCPU == float64(int(standardCPU)) {
			return strconv.Itoa(int(standardCPU))
		}

		// Otherwise, format as a float, then drop the unnecessary trailing 0's
		standardCPU_str := strings.TrimRight(fmt.Sprintf("%.3f", standardCPU), "0")

		if strings.HasSuffix(standardCPU_str, ".") {
			standardCPU_str = strings.TrimRight(standardCPU_str, ".")
		}

		return standardCPU_str
	}

	// If less than 1000m, return the value in milliCPU format with the "m" suffix
	return strconv.Itoa(milliCPU) + "m"
}

// convertMemoryToBytes takes a memory string like "500M" or "2Gi"
// and returns the corresponding value in bytes.
func convertMemoryToBytes(mem string) (int64, error) {
	// Suffixes for power-of-10 (decimal) memory units in Kubernetes
	suffixesDecimal := map[string]int64{
		"E": 1e18, // Exabyte
		"P": 1e15, // Petabyte
		"T": 1e12, // Terabyte
		"G": 1e9,  // Gigabyte
		"M": 1e6,  // Megabyte
		"k": 1e3,  // Kilobyte (lowercase for kilobytes in decimal)
	}

	// Suffixes for power-of-2 (binary) memory units
	suffixesBinary := map[string]int64{
		"Ei": 1 << 60, // Exbibyte (2^60)
		"Pi": 1 << 50, // Pebibyte (2^50)
		"Ti": 1 << 40, // Tebibyte (2^40)
		"Gi": 1 << 30, // Gibibyte (2^30)
		"Mi": 1 << 20, // Mebibyte (2^20)
		"Ki": 1 << 10, // Kibibyte (2^10)
	}

	// Check for power-of-2 suffixes first (Ei, Pi, Ti, etc.)
	for suffix, multiplier := range suffixesBinary {
		if strings.HasSuffix(mem, suffix) {
			numberStr := strings.TrimSuffix(mem, suffix)
			number, err := strconv.ParseFloat(numberStr, 64)
			if err != nil {
				return 0, fmt.Errorf("invalid number format: %v", err)
			}
			return int64(number * float64(multiplier)), nil
		}
	}

	// Check for power-of-10 suffixes next (E, P, T, etc.)
	for suffix, multiplier := range suffixesDecimal {
		if strings.HasSuffix(mem, suffix) {
			numberStr := strings.TrimSuffix(mem, suffix)
			number, err := strconv.ParseFloat(numberStr, 64)
			if err != nil {
				return 0, fmt.Errorf("invalid number format: %v", err)
			}
			return int64(number * float64(multiplier)), nil
		}
	}

	// If no suffix is found, assume it's in bytes
	number, err := strconv.ParseFloat(mem, 64)
	if err != nil {
		return 0, fmt.Errorf("invalid memory format: %v", err)
	}
	return int64(number), nil
}

// convertBytesToMemory converts a value in bytes to the closest readable unit,
// supporting both decimal (e.g., kB, MB) and binary (e.g., KiB, MiB) units.
func convertBytesToMemory(bytes int64) string {
	// Binary units (power-of-2)
	binaryUnits := []struct {
		suffix     string
		multiplier int64
	}{
		{"Ei", 1 << 60}, // Exbibyte
		{"Pi", 1 << 50}, // Pebibyte
		{"Ti", 1 << 40}, // Tebibyte
		{"Gi", 1 << 30}, // Gibibyte
		{"Mi", 1 << 20}, // Mebibyte
		{"Ki", 1 << 10}, // Kibibyte
	}

	// Decimal units (power-of-10)
	decimalUnits := []struct {
		suffix     string
		multiplier int64
	}{
		{"E", 1e18}, // Exabyte
		{"P", 1e15}, // Petabyte
		{"T", 1e12}, // Terabyte
		{"G", 1e9},  // Gigabyte
		{"M", 1e6},  // Megabyte
		{"k", 1e3},  // Kilobyte
	}

	// First check for decimal units (power-of-10) exactly
	for _, unit := range decimalUnits {
		if bytes == unit.multiplier {
			return fmt.Sprintf("1.0%s", unit.suffix)
		}
	}

	// Then check for binary units (power-of-two)
	for _, unit := range binaryUnits {
		if bytes >= unit.multiplier {
			value := float64(bytes) / float64(unit.multiplier)
			return fmt.Sprintf("%.1f%s", value, unit.suffix)
		}
	}

	// If no binary unit applies, check for decimal units (power-of-ten)
	for _, unit := range decimalUnits {
		if bytes >= unit.multiplier {
			value := float64(bytes) / float64(unit.multiplier)
			return fmt.Sprintf("%.1f%s", value, unit.suffix)
		}
	}

	// If no unit applies, return the value in bytes
	return fmt.Sprintf("%d", bytes)
}

func convertToStringSlice(v1 reflect.Value) ([]string, error) {
	if v1.Kind() != reflect.Slice {
		return nil, fmt.Errorf("input is not a slice")
	}

	length := v1.Len()
	result := make([]string, length)

	for i := 0; i < length; i++ {
		elem := v1.Index(i)

		// If the element is directly a string
		if elem.Kind() == reflect.String {
			result[i] = elem.String()
		} else {
			// Try to convert the element to a string
			if elem.CanInterface() {
				switch v := elem.Interface().(type) {
				case string:
					result[i] = v
				case fmt.Stringer:
					result[i] = v.String()
				default:
					// As a last resort, use fmt.Sprint
					result[i] = fmt.Sprint(v)
				}
			} else {
				return nil, fmt.Errorf("cannot convert element at index %d to string", i)
			}
		}
	}

	return result, nil
}

func sumMilliCPU(cpuStrs []string) (int, error) {
	cpuSum := 0
	for _, cpuStr := range cpuStrs {
		cpuVal, err := convertToMilliCPU(cpuStr)
		if err != nil {
			return 0, fmt.Errorf("error processing CPU value: %v", err)
		}

		cpuSum += cpuVal
	}

	return cpuSum, nil
}

func sumMemoryBytes(memStrs []string) (int64, error) {
	memSum := int64(0)
	for _, memStr := range memStrs {
		memVal, err := convertMemoryToBytes(memStr)
		if err != nil {
			return 0, fmt.Errorf("error processing Memory value: %v", err)
		}

		memSum += memVal
	}

	return memSum, nil
}<|MERGE_RESOLUTION|>--- conflicted
+++ resolved
@@ -1059,7 +1059,6 @@
 					keep = !reflect.DeepEqual(resultValue, filterValue)
 				case "CONTAINS":
 					keep = strings.Contains(fmt.Sprintf("%v", resultValue), fmt.Sprintf("%v", filterValue))
-<<<<<<< HEAD
 				case "REGEX_COMPARE":
 					if filterValueStr, ok := filterValue.(string); ok {
 						if resultValueStr, ok := resultValue.(string); ok {
@@ -1075,8 +1074,6 @@
 						logDebug(fmt.Sprintf("Invalid comparison: %v is not a string", filterValue))
 					}
 					keep = strings.Contains(fmt.Sprintf("%v", resultValue), fmt.Sprintf("%v", filterValue))
-=======
->>>>>>> c03f5156
 				case "GREATER_THAN", "LESS_THAN", "GREATER_THAN_EQUALS", "LESS_THAN_EQUALS":
 					if resultNum, ok := resultValue.(float64); ok {
 						if filterNum, ok := filterValue.(float64); ok {
