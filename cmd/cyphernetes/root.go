--- conflicted
+++ resolved
@@ -11,7 +11,6 @@
 	"github.com/spf13/cobra"
 )
 
-<<<<<<< HEAD
 var (
 	Version = "dev"
 )
@@ -24,9 +23,7 @@
 		Version,
 	)
 }
-=======
 var LogLevel = "info"
->>>>>>> d4fde4ae
 
 // rootCmd represents the base command when called without any subcommands
 var rootCmd = &cobra.Command{
@@ -77,9 +74,15 @@
 }
 
 func init() {
-<<<<<<< HEAD
+  // First set the log level
+	rootCmd.PersistentFlags().StringVarP(&LogLevel, "loglevel", "l", "info", "The log level to use (debug, info, warn, error, fatal, panic)")
+	// Add a PreRun hook to set LogLevel after flag parsing
+	rootCmd.PersistentPreRun = func(cmd *cobra.Command, args []string) {
+		LogLevel = cmd.Flag("loglevel").Value.String()
+		core.LogLevel = LogLevel
+	}
+  
 	rootCmd.PersistentFlags().StringVarP(&parser.Namespace, "namespace", "n", "default", "The namespace to query against")
-	rootCmd.PersistentFlags().StringVarP(&parser.LogLevel, "loglevel", "l", "info", "The log level to use (debug, info, warn, error, fatal, panic)")
 	rootCmd.PersistentFlags().BoolVarP(&parser.AllNamespaces, "all-namespaces", "A", false, "Query all namespaces")
 	rootCmd.PersistentFlags().BoolVar(&parser.NoColor, "no-color", false, "Disable colored output in shell and query results")
 	rootCmd.PersistentFlags().BoolP("version", "v", false, "Show version and exit")
@@ -91,18 +94,6 @@
 			fmt.Print(getVersionInfo())
 		},
 	})
-=======
-	// First set the log level
-	rootCmd.PersistentFlags().StringVarP(&LogLevel, "loglevel", "l", "info", "The log level to use (debug, info, warn, error, fatal, panic)")
-	// Add a PreRun hook to set LogLevel after flag parsing
-	rootCmd.PersistentPreRun = func(cmd *cobra.Command, args []string) {
-		LogLevel = cmd.Flag("loglevel").Value.String()
-		core.LogLevel = LogLevel
-	}
-	rootCmd.PersistentFlags().StringVarP(&core.Namespace, "namespace", "n", "default", "The namespace to query against")
-	rootCmd.PersistentFlags().BoolVarP(&core.AllNamespaces, "all-namespaces", "A", false, "Query all namespaces")
-	rootCmd.PersistentFlags().BoolVar(&core.NoColor, "no-color", false, "Disable colored output in shell and query results")
->>>>>>> d4fde4ae
 
 	// Add the web command
 	rootCmd.AddCommand(WebCmd)
