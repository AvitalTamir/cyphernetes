<!DOCTYPE html>
<html lang="en">
  <head>
    <meta charset="UTF-8" />
    <link rel="icon" type="image/x-icon" href="/favicon.ico" />
    <meta name="viewport" content="width=device-width, initial-scale=1.0" />
    <title>Cyphernetes Web Interface</title>
<<<<<<< HEAD
    <script type="module" crossorigin src="/assets/index-710834e7.js"></script>
    <link rel="stylesheet" href="/assets/index-6a5dc857.css">
=======
    <script type="module" crossorigin src="/assets/index-b0b4f3dd.js"></script>
    <link rel="stylesheet" href="/assets/index-b2db992e.css">
>>>>>>> 8e5e6565
  </head>
  <body>
    <div id="root"></div>
    
  </body>
</html><|MERGE_RESOLUTION|>--- conflicted
+++ resolved
@@ -5,13 +5,8 @@
     <link rel="icon" type="image/x-icon" href="/favicon.ico" />
     <meta name="viewport" content="width=device-width, initial-scale=1.0" />
     <title>Cyphernetes Web Interface</title>
-<<<<<<< HEAD
     <script type="module" crossorigin src="/assets/index-710834e7.js"></script>
     <link rel="stylesheet" href="/assets/index-6a5dc857.css">
-=======
-    <script type="module" crossorigin src="/assets/index-b0b4f3dd.js"></script>
-    <link rel="stylesheet" href="/assets/index-b2db992e.css">
->>>>>>> 8e5e6565
   </head>
   <body>
     <div id="root"></div>
